--- conflicted
+++ resolved
@@ -1,7 +1,3 @@
 package utils
 
-<<<<<<< HEAD
-const DdbtVersion = "0.5.0"
-=======
-const DdbtVersion = "0.4.6"
->>>>>>> 653bad0f
+const DdbtVersion = "0.4.6"